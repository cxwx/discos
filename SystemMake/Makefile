--- conflicted
+++ resolved
@@ -33,13 +33,8 @@
 				  DiscosBackendProtocol PyTestingLibrary \
 COMMON_SERVERS:=AntennaBoss Observatory OTF PointingModel Refraction SkySource \
                 Moon FitsWriter Scheduler ReceiversBoss ExternalClients \
-<<<<<<< HEAD
-                CalibrationTool TotalPower NoiseGenerator CustomLogger  \
-                XBackend PyDewarPositioner Sardara PyLocalOscillator #DBBC
-=======
                 CalibrationTool TotalPower NoiseGenerator CustomLogger \
                 XBackend PyDewarPositioner Sardara PyLocalOscillator MFKBandBaseReceiver
->>>>>>> 765d26ab
 COMMON_CLIENTS:=AntennaBossTextClient ObservatoryTextClient \
                 GenericBackendTextClient ReceiversBossTextClient \
                 SystemTerminal CaltoolClient CustomLoggingClient \
