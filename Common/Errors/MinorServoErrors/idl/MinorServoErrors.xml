--- conflicted
+++ resolved
@@ -50,20 +50,13 @@
 	     <Member name="Axis" type="string" description="the name of the axis on which the scan is being executed" />
     </ErrorCode>
 
-<<<<<<< HEAD
-=======
 	<ErrorCode name="OffsetError" 
          shortDescription="Error during an offset operation"
          description="Error during an offset operation" />
     
->>>>>>> 5601900b
 	<ErrorCode name="StatusError" 
          shortDescription="Actual status does not permit operation"
          description="Actual status does not permit operation">
 	     <Member name="Reason" type="string" description="report the reason of the error" />
     </ErrorCode>
-<<<<<<< HEAD
-
-=======
->>>>>>> 5601900b
 </Type>
