#*******************************************************************************
# PPPPPPPP
#
# "@(#) $Id: Makefile,v 1.4 2010-12-06 12:46:20 a.orlati Exp $"
#
# Makefile of ........
#
# who       when      what
# --------  --------  ----------------------------------------------
# andrea  19/11/09  created
#

#*******************************************************************************
# This Makefile follows VLT Standards (see Makefile(5) for more).
#*******************************************************************************
# REMARKS
#    None
#------------------------------------------------------------------------

#
# user definable C-compilation flags
# a quick comment on this: in order to control receivers a t med the boss is in charge of doing much more things that it has to. So
# different code is required until new specific component to control the receivers for Medicina are written
ifeq ($(TARGETSYS),MED)
	USER_CFLAGS = -U 'COMPILE_TARGET_STANDARD' -U 'COMPILE_TARGET_NT' -D 'COMPILE_TARGET_MED'
else ifeq ($(TARGETSYS),NT)
	USER_CFLAGS = -U 'COMPILE_TARGET_STANDARD' -U 'COMPILE_TARGET_MED' -D 'COMPILE_TARGET_NT'
else
	USER_CFLAGS = -U 'COMPILE_TARGET_MED' -U 'COMPILE_TARGET_NT' -D 'COMPILE_TARGET_STANDARD'
endif

#
# additional include and library search paths
#USER_INC = 
#USER_LIB = 

#
# MODULE CODE DESCRIPTION:
# ------------------------
# As a general rule:  public file are "cleaned" and "installed"  
#                     local (_L) are not "installed".

#
# C programs (public and local)
# -----------------------------
EXECUTABLES     =
EXECUTABLES_L   = 

#
# <brief description of xxxxx program>
ReceiversBossImpl_OBJECTS   = ReceiversBossImpl	RecvBossCore Configuration WatchingThread
ReceiversBossImpl_LDFLAGS   =
<<<<<<< HEAD
ReceiversBossImpl_LIBS      = IRALibrary ComponentErrors CommonReceiverInterfaceStubs ReceiversBossStubs ReceiversDefinitionsStubs AntennaDefinitionsStubs GenericReceiverStubs \
	     		  DewarPositionerStubs ManagmentDefinitionsStubs ManagementErrors ParserErrors ReceiversErrors acsnc \
			  AntennaDefinitionsStubs			
=======
ReceiversBossImpl_LIBS      = IRALibrary ComponentErrors CommonReceiverInterfaceStubs ReceiversBossStubs ReceiversDefinitionsStubs \
							  GenericReceiverStubs DewarPositionerStubs ManagmentDefinitionsStubs AntennaDefinitionsStubs \
							  DewarPositionerDefinitionsStubs ManagementErrors ParserErrors ReceiversErrors acsnc
>>>>>>> 5601900b

#
# special compilation flags for single c sources
#yyyyy_CFLAGS   = 

#
# Includes (.h) files (public only)
# ---------------------------------
INCLUDES        =

#
# Libraries (public and local)
# ----------------------------
LIBRARIES       = ReceiversBossImpl
LIBRARIES_L     =


#
# Configuration Database Files
# ----------------------------
CDB_SCHEMAS = ReceiversBoss

#
# list of all possible C-sources (used to create automatic dependencies)
# ------------------------------
CSOURCENAMES = \
	$(foreach exe, $(EXECUTABLES) $(EXECUTABLES_L), $($(exe)_OBJECTS)) \
	$(foreach rtos, $(RTAI_MODULES) , $($(rtos)_OBJECTS)) \
	$(foreach lib, $(LIBRARIES) $(LIBRARIES_L), $($(lib)_OBJECTS))

#
#>>>>> END OF standard rules

#
# INCLUDE STANDARDS
# -----------------

MAKEDIRTMP := $(shell searchFile include/acsMakefile)
ifneq ($(MAKEDIRTMP),\#error\#)
   MAKEDIR := $(MAKEDIRTMP)/include
   include $(MAKEDIR)/acsMakefile
endif

#
# TARGETS
# -------
all:	do_all
	@echo " . . . 'all' done" 

clean : clean_all 
	@echo " . . . clean done"

clean_dist : clean_all clean_dist_all 
	@echo " . . . clean_dist done"

man   : do_man 
	@echo " . . . man page(s) done"

install : install_all
	@echo " . . . installation done"


#___oOo___<|MERGE_RESOLUTION|>--- conflicted
+++ resolved
@@ -50,15 +50,8 @@
 # <brief description of xxxxx program>
 ReceiversBossImpl_OBJECTS   = ReceiversBossImpl	RecvBossCore Configuration WatchingThread
 ReceiversBossImpl_LDFLAGS   =
-<<<<<<< HEAD
 ReceiversBossImpl_LIBS      = IRALibrary ComponentErrors CommonReceiverInterfaceStubs ReceiversBossStubs ReceiversDefinitionsStubs AntennaDefinitionsStubs GenericReceiverStubs \
-	     		  DewarPositionerStubs ManagmentDefinitionsStubs ManagementErrors ParserErrors ReceiversErrors acsnc \
-			  AntennaDefinitionsStubs			
-=======
-ReceiversBossImpl_LIBS      = IRALibrary ComponentErrors CommonReceiverInterfaceStubs ReceiversBossStubs ReceiversDefinitionsStubs \
-							  GenericReceiverStubs DewarPositionerStubs ManagmentDefinitionsStubs AntennaDefinitionsStubs \
-							  DewarPositionerDefinitionsStubs ManagementErrors ParserErrors ReceiversErrors acsnc
->>>>>>> 5601900b
+			      DewarPositionerStubs ManagmentDefinitionsStubs DewarPositionerDefinitionsStubs ManagementErrors ParserErrors ReceiversErrors acsnc
 
 #
 # special compilation flags for single c sources
