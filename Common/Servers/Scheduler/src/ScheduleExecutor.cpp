--- conflicted
+++ resolved
@@ -547,7 +547,6 @@
  	}
  	m_scheduleLoaded=true;
  	m_scheduleCounter=m_schedule->getSubScanCounter(subScanidentifier)-1; //need to point before the first scan in the schedule, the first scan has counter==1
-<<<<<<< HEAD
         /* Compose log file name as:
          * schedulename + _ + YEAR + DOY + HOUR + MIN + SEC
          * ================================================ */
@@ -564,9 +563,6 @@
         /* Change log file with the new name 
          * ================================= */
  	m_core->changeLogFile((const char *)logfile_name.str().c_str()); //  (ComponentErrors::CouldntGetComponentExImpl,ComponentErrors::CORBAProblemExImpl,ManagementErrors::LogFileErrorExImpl);
-=======
- 	m_core->_changeLogFile((const char *)m_schedule->getBaseName()); //  (ComponentErrors::CouldntGetComponentExImpl,ComponentErrors::CORBAProblemExImpl,ManagementErrors::LogFileErrorExImpl);
->>>>>>> 5601900b
  	// load the procedures associated to the schedule
  	m_core->loadProceduresFile(m_schedule->getPreScanProcedureList());
  	m_active=true;
