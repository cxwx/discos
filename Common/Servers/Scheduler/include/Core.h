--- conflicted
+++ resolved
@@ -80,24 +80,6 @@
 	 * This function performs all the clean up operation required to free al the resources allocated by the class
 	*/
 	virtual void cleanUp();
-<<<<<<< HEAD
-
-	/**
-	 * This method loads a schedule file and starts the execution of the schedule form the given line.
-	 * This function is thread safe.
-	 * @param scheduleFile string that reports the file name of the schedule to load
-	 * @param startSubScan subscan of the schedule to start from
-	 * @throw ComponentErrors::MemoryAllocationExImpl
-	 * @throw ManagementErrors::ScheduleErrorExImpl
-	 * @throw ComponentErrors::AlreadyRunningExImpl
-	 * @throw ManagementErrors::SubscanErrorExImpl
-	 * @throw ComponentErrors::CouldntGetComponentExImpl
-	 * @throw ManagementErrors::LogFileErrorExImpl
-	*/
-	void startSchedule(const char* scheduleFile,const char * startSubScan) throw (ManagementErrors::ScheduleErrorExImpl,ManagementErrors::AlreadyRunningExImpl,
-ComponentErrors::MemoryAllocationExImpl,ManagementErrors::SubscanErrorExImpl,ComponentErrors::CouldntGetComponentExImpl,ComponentErrors::CORBAProblemExImpl,ManagementErrors::LogFileErrorExImpl);
-=======
->>>>>>> 5601900b
 	
 	 /**
 	  * It clears all the alarms from the scheduler
