#ifndef VERSION_H_
#define VERSION_H_

/* ************************************************************************************************************* */
/* DISCOS project                                                                               */
/*                                                                                                               */
/* This code is under GNU General Public Licence (GPL).                                                          */
/*                                                                                                               */
/* Who                                    when            What                                                       */
/* Andrea Orlati (a.orlati@ira.inaf.it)   09/04/2015
*/

#define FITS_VERSION1 "V. 0.8"
#define FITS_VERSION2 "V.0.82"
#define FITS_VERSION3 "V.0.9"
#define FITS_VERSION4 "V.0.91"
#define FITS_VERSION5 "V.0.92"
#define FITS_VERSION6 "V.1.0"
#define FITS_VERSION7 "V.1.01"
#define FITS_VERSION8 "V.1.1"
#define FITS_VERSION9 "V.1.11"
#define FITS_VERSION10 "V.1.12"
<<<<<<< HEAD
#define FITS_VERSION11 "V.1.2"
=======
>>>>>>> 6dea9e44

#define CURRENT_VERSION FITS_VERSION10

#define DEFAULT_COMMENT CURRENT_VERSION" Created by  S. Righini, M. Bartolini  & A. Orlati"

#define HISTORY1 FITS_VERSION1" First output standard for Italian radiotelescopes"
#define HISTORY2 FITS_VERSION2" The tsys column in data table raplaced with the Tant table, it reports the tsys measurement for each input of each section"
#define HISTORY3 FITS_VERSION3" The section table has been splitted into two tables: sections and rf inputs table"
#define HISTORY4 FITS_VERSION4" Added the flux column in section table"
#define HISTORY5 FITS_VERSION5" SubScanType added as primary header keyword"
#define HISTORY6 FITS_VERSION6" Added new table to store position of subriflector e primary focus receivers: SERVO TABLE"
#define HISTORY7 FITS_VERSION7" New keywords in FEED TABLE header to describe derotator configuration"
#define HISTORY8 FITS_VERSION8" Summary.fits file included in order to describe the scan configuration"
<<<<<<< HEAD
#define HISTORY9 FITS_VERSION9" Added the keyword SIGNAL in main header of each sub scan fits"
#define HISTORY10 FITS_VERSION10" Summary.fits has now a number of meaningful keywords"
#define HISTORY11 FITS_VERSION11" Frequency and bandwidth columns added to Section table reporting backend sampled band"
=======
#define HISTORY9 FITS_VERSION9" added the keyword SIGNAL in main header of each sub scan fits"
#define HISTORY10 FITS_VERSION10" frequency and bandwidth columns added to Section table reporting backend sampled band"
>>>>>>> 6dea9e44


#endif /* VERSION_H_ */<|MERGE_RESOLUTION|>--- conflicted
+++ resolved
@@ -20,10 +20,7 @@
 #define FITS_VERSION8 "V.1.1"
 #define FITS_VERSION9 "V.1.11"
 #define FITS_VERSION10 "V.1.12"
-<<<<<<< HEAD
 #define FITS_VERSION11 "V.1.2"
-=======
->>>>>>> 6dea9e44
 
 #define CURRENT_VERSION FITS_VERSION10
 
@@ -37,14 +34,8 @@
 #define HISTORY6 FITS_VERSION6" Added new table to store position of subriflector e primary focus receivers: SERVO TABLE"
 #define HISTORY7 FITS_VERSION7" New keywords in FEED TABLE header to describe derotator configuration"
 #define HISTORY8 FITS_VERSION8" Summary.fits file included in order to describe the scan configuration"
-<<<<<<< HEAD
 #define HISTORY9 FITS_VERSION9" Added the keyword SIGNAL in main header of each sub scan fits"
 #define HISTORY10 FITS_VERSION10" Summary.fits has now a number of meaningful keywords"
 #define HISTORY11 FITS_VERSION11" Frequency and bandwidth columns added to Section table reporting backend sampled band"
-=======
-#define HISTORY9 FITS_VERSION9" added the keyword SIGNAL in main header of each sub scan fits"
-#define HISTORY10 FITS_VERSION10" frequency and bandwidth columns added to Section table reporting backend sampled band"
->>>>>>> 6dea9e44
-
 
 #endif /* VERSION_H_ */