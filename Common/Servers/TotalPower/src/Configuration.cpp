--- conflicted
+++ resolved
@@ -71,8 +71,6 @@
 	return true;
 }
 
-<<<<<<< HEAD
-=======
 bool CConfiguration::getInputPortsDB(const IRA::CString& conf,double* inputDB,const WORD& size)
 {
 	int start=0;
@@ -115,7 +113,6 @@
 	return true;
 }
 
->>>>>>> 5601900b
 bool CConfiguration::getSetupFromID(const IRA::CString setupID,TBackendSetup& setup) throw (ComponentErrors::CDBAccessExImpl)
 {
 	bool done=false;
@@ -146,8 +143,6 @@
 			_EXCPT(ComponentErrors::CDBAccessExImpl,impl,"");
 			impl.setFieldName("Configuration.inputPort");
 			throw impl;
-<<<<<<< HEAD
-=======
 		}
 		inputPorts=(*m_configurationTable)["inputPortDB"]->asString();
 		if (!getInputPortsDB(inputPorts,setup.inputPortDB,setup.inputPorts)) {
@@ -160,7 +155,6 @@
 			_EXCPT(ComponentErrors::CDBAccessExImpl,impl,"");
 			impl.setFieldName("Configuration.inputPortBW");
 			throw impl;
->>>>>>> 5601900b
 		}
 		setup.beams=(*m_configurationTable)["beams"]->asLongLong();
 		int start_si=0,start_pol=0,start_feed=0,start_ifs=0;
