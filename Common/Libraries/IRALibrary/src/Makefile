#*******************************************************************************
# E.S.O. - ACS project
#
# "@(#) $Id: Makefile,v 1.13 2011-06-21 16:31:50 a.orlati Exp $"
#
# Makefile of ........
#
# who       when      what
# --------  --------  ----------------------------------------------
# andrea  12/08/04  created
# andrea  29/11/04  Added AsyncSocket
# marco   24/05/12  Added CustomLoggerUtils
# 

#*******************************************************************************
# This Makefile follows VLT Standards (see Makefile(5) for more).
#*******************************************************************************
# REMARKS
#    None
#------------------------------------------------------------------------

MAKE_PDF = ON

#
# user definable C-compilation flags
USER_CFLAGS =

#
# additional include and library search paths
#USER_INC = 
#USER_LIB = 

#
# Includes (.h) files (public only)
# ---------------------------------
INCLUDES = Definitions.h String.h IRATools.h Error.h SecureArea.h SerialPort.h Lecom.h \
 Socket.h DataField.h DBTable.h LogFilter.h Site.h DateTime.h Timer.h SkySource.h TimeTaggedCircularArray.h \
 ScheduleTimer.h TimeoutSync.h MicroControllerBoard.h ReceiverControl.h MicroControllerBoardDef.h \
 SourceFlux.h CustomLoggerUtils.h LogDike.h FrequencyTracking.h IRA

#
# Libraries (public and local)
# ----------------------------
LIBRARIES       = IRALibrary
LIBRARIES_L     =
IRALibrary_OBJECTS = String IRATools Error SerialPort Lecom Socket DataField DBTable LogFilter \
 Site DateTime Timer SkySource TimeTaggedCircularArray ScheduleTimer TimeoutSync MicroControllerBoard \
 ReceiverControl SourceFlux CustomLoggerUtils LogDike FrequencyTracking
IRALibrary_LIBS = acstime SlaLibrary maciClient

PY_PACKAGES  = IRAPy ReceiverBoardServer
PY_SCRIPTS = receiver-board-runserver

EXECUTABLES     = FTrack STrack
<<<<<<< HEAD
EXECUTABLES_L   = Test1 Test2 TestDBTable TestTypes TestMicroControllerBoard TestReceiverControl TestLogDike TestTimeTaggedCircularArray TestFlux TestTimer
=======
EXECUTABLES_L   = Test1 Test2 TestDBTable TestTypes TestMicroControllerBoard TestReceiverControl TestLogDike TestTimeTaggedCircularArray  \
				  TestFlux TestTimer TestRounding
>>>>>>> 5601900b

#
# <brief description of xxxxx program>
Test1_OBJECTS   = TestSiderealToUTC	
Test1_LIBS      = IRALibrary SlaLibrary maciClient

Test2_OBJECTS   = TestScheduleTimer ScheduleTimer
Test2_LIBS      = IRALibrary

TestDBTable_OBJECTS = TestDBTable
TestDBTable_LIBS = IRALibrary maciClient ClientErrors

TestTypes_OBJECTS   = TestTypeConversion
TestTypes_LIBS      = IRALibrary

TestMicroControllerBoard_OBJECTS   = TestMicroControllerBoard
TestMicroControllerBoard_LIBS      = IRALibrary

TestReceiverControl_OBJECTS   = TestReceiverControl
TestReceiverControl_LIBS      = IRALibrary

TestLogDike_OBJECTS = TestDike
TestLogDike_LIBS      = IRALibrary ClientErrors

TestTimeTaggedCircularArray_OBJECTS = TestTTCArray
TestTimeTaggedCircularArray_LIBS = IRALibrary

TestFlux_OBJECTS = TestSourceFlux
TestFlux_LIBS = IRALibrary

TestTimer_OBJECTS = TestTimer
TestTimer_LIBS = IRALibrary

FTrack_OBJECTS = TestFrequency FrequencyTracking 
FTrack_LIBS = SlaLibrary IRALibrary

STrack_OBJECTS = TestSkySource SkySource DateTime String
STrack_LIBS = IRALibrary

TestRounding_OBJECTS = TestFloatRounding IRATools
TestRounding_LIBS = IRALibrary

# 
# IDL Files and flags
# 
IDL_FILES = 
IDL_TAO_FLAGS =
USER_IDL =

#
# list of all possible C-sources (used to create automatic dependencies)
# ------------------------------
CSOURCENAMES = \
	$(foreach exe, $(EXECUTABLES) $(EXECUTABLES_L), $($(exe)_OBJECTS)) \
	$(foreach rtos, $(RTAI_MODULES) , $($(rtos)_OBJECTS)) \
	$(foreach lib, $(LIBRARIES) $(LIBRARIES_L), $($(lib)_OBJECTS))

#
#>>>>> END OF standard rules

#
# INCLUDE STANDARDS
# -----------------
ifdef ACSROOT
    MAKEDIR  = $(shell if [ -f $(INTROOT)/include/acsMakefile ];  then \
                     echo $(INTROOT)/include; \
	           else \
	             echo $(ACSROOT)/include; \
		   fi;)
    include $(MAKEDIR)/acsMakefile
else
    MAKEDIR  = $(shell if [ -f $(INTROOT)/include/vltMakefile ];  then \
                     echo $(INTROOT)/include; \
	           else \
	             echo $(VLTROOT)/include; \
		   fi;)
    include $(MAKEDIR)/vltMakefile
endif

#
# TARGETS
# -------
all:	do_all
	@echo " . . . 'all' done" 

clean : clean_all 
	@echo " . . . clean done"

clean_dist : clean_all clean_dist_all 
	@echo " . . . clean_dist done"

man   : do_man
	@echo " . . . man page(s) done"

install : install_all
	@echo " . . . installation done"

db : db_all
	@echo " . . . ../DB done"


#___oOo___<|MERGE_RESOLUTION|>--- conflicted
+++ resolved
@@ -52,12 +52,8 @@
 PY_SCRIPTS = receiver-board-runserver
 
 EXECUTABLES     = FTrack STrack
-<<<<<<< HEAD
-EXECUTABLES_L   = Test1 Test2 TestDBTable TestTypes TestMicroControllerBoard TestReceiverControl TestLogDike TestTimeTaggedCircularArray TestFlux TestTimer
-=======
 EXECUTABLES_L   = Test1 Test2 TestDBTable TestTypes TestMicroControllerBoard TestReceiverControl TestLogDike TestTimeTaggedCircularArray  \
 				  TestFlux TestTimer TestRounding
->>>>>>> 5601900b
 
 #
 # <brief description of xxxxx program>
