--- conflicted
+++ resolved
@@ -22,15 +22,9 @@
 
 	enum TXArcosConf {
 		XArcos_K77,
-<<<<<<< HEAD
-		XArcos_K01,
-		XArcos_K04,
-        XArcos_K00,
-=======
 		XArcos_K06,
 		XArcos_K03,
         	XArcos_K00,
->>>>>>> 5601900b
 		XArcos_C00
 	};
 	ACS_ENUM(TXArcosConf);
