/***************************************************************\
 *  Authors: 
 *      Marco Buttu <mbuttu@oa-cagliari.inaf.it>
 *
 *  Created: Mon Oct 12 09:45:07 CEST 2009
 *  Last Modified: Tue Sep 17 15:18:13 UTC 2013
\***************************************************************/
#ifndef __MINORSERVOBOSS_IDL__
#define __MINORSERVOBOSS_IDL__

#include <baci.idl>
#include <ComponentErrors.idl>
#include <ManagmentDefinitions.idl>
#include <MinorServoErrors.idl>
#include <AntennaDefinitions.idl>
#include "MinorServoDefinitions.idl"

#pragma prefix "alma"

module MinorServo {

    struct MinorServoDataBlock {
        ACS::Time timeMark;
        boolean tracking;
        boolean starting;
        boolean parking;
        boolean parked;
        Management::TSystemStatus status;
    };

    const string MINORSERVO_DATA_CHANNEL = "MinorServoData";

    /// Interface of MinorServoBoss
	interface MinorServoBoss: ACS::CharacteristicComponent, Management::CommandInterpreter, Management::Subsystem {

        readonly attribute ACS::ROstring actualSetup;
        readonly attribute Management::ROTBoolean ready;
        readonly attribute Management::ROTBoolean starting;
        readonly attribute Management::ROTBoolean asConfiguration;
        readonly attribute Management::ROTBoolean elevationTrack;
        readonly attribute Management::ROTBoolean scanActive;
        readonly attribute Management::ROTBoolean scanning;
	
        /**
         * Set the elevation tracking flag to "ON" or "OFF"
         * @param value "ON" or "OFF"
         * @throw MinorServoErrors::MinorServoErrorsEx::MinorServoErrorsEx if
         * the input is different from "ON" or "OFF"
		 * @throw MinorServoErrors::StatusErrorEx if the servo is differrently
         * configured
         */
		void setElevationTracking(in string value) 
        raises (MinorServoErrors::MinorServoErrorsEx,
                ComponentErrors::ComponentErrorsEx);
	
        /**
         * Set the active surface flag to "ON" or "OFF"
         * If the system is ready, then it change the actual configuration
         * @param value "ON" or "OFF"
		 * @throw MinorServoErrors::MinorServoErrorsEx if the input is different from "ON" or "OFF"
         */
		void setASConfiguration(in string value) 
        raises (MinorServoErrors::MinorServoErrorsEx,
                ComponentErrors::ComponentErrorsEx);

        /**
         * Should the minor servo position change with the antenna elevation?
         * @return true if the elevation tracking is enabled
         */
		boolean isElevationTrackingEn();
	
        /**
         * Is the minor servo position following the antenna elevation?
         * @return true if the minor servo position is following the antenna elevation
         */
		boolean isElevationTracking();
	
        /**
         * Is the system on focus?
         * @return true if the minor servos are following the commanded positions
         */
		boolean isTracking();
		
        /**
         * Is the system starting?
         * @return true if the system is starting
         */
		boolean isStarting();

        /*
         * Is the system using the active surface configuration (polynomial to use when te AS is active)?
         * @return true if we are using the configuration with the AS active.
         */
        boolean isASConfiguration();

        /**
         * Is the system parking?
         * @return true if the system is parking
         */
		boolean isParking();
		
        /**
         * Is the system ready?
         * System ready means the system is configured (a setup is done). The system could be
         * ready but out of focus, for instance, when we are performing a scan. If the system
         * is ready but out of fucus, isTracking() returns false.
         * @return true if the system is ready (ready to move)
         */
		boolean isReady();	
		
        /**
         * Is the system performing a scan?
         * @return true if the system is performing a scan
         */
		boolean isScanning();	
		
        /**
         * Is the system performing a scan or waiting for another scan?
         * @return true if the system is performing a scan or waiting for another scan
         */
		boolean isScanActive();	

		/** Return the actual configuration */
		string getActualSetup();

		/** Return the commanded configuration */
		string getCommandedSetup();

		/** Return the central position of the axis involved in the scan */
		double getCentralScanPosition() 
        raises (MinorServoErrors::MinorServoErrorsEx,
                ComponentErrors::ComponentErrorsEx);

<<<<<<< HEAD
        
        /** 
         * Start the scan of the Z axis of the MinorServo active in the primary focus.
         *
         * @param starting_time the time the scan will start
         * @param range the total axis movement, in mm
         * @param total_time the duration of the scan (1 second is 10**7)
         *
         * @throw ManagementErrors::ConfigurationErrorEx
         * @throw ManagementErrors::SubscanErrorEx
         */
        void startFocusScan(
                inout ACS::Time starting_time, 
                in double range, 
                in ACS::Time total_time
        ) raises (ManagementErrors::ConfigurationErrorEx, MinorServoErrors::ScanErrorEx);
 
=======
>>>>>>> 5601900b

        /** 
         * Start the scan of one axis of the MinorServo target.
         *
         * @param starting_time the time the scan will start or 0 if the scan is required to start immediately
         * @param scan structure containing the description of the scan to be executed
         * @param antennaInfo auxiliary information from the antenna
         *
         */
        void startScan(
                inout ACS::Time starting_time, 
<<<<<<< HEAD
                in double range, 
                in ACS::Time total_time, 
                in string axis_code
        ) raises (ManagementErrors::ConfigurationErrorEx, MinorServoErrors::ScanErrorEx);


        void stopScan() raises (MinorServoErrors::ScanErrorEx);
  
        /** 
         * Check if it is possible to scan the Z axis of the MinorServo active in the primary focus.
         *
         * @param starting_time the time the scan will start
         * @param range the total axis movement in mm (centered in the actual position)
         * @param total_time the duration of the scan (1 second is 10**7)
         *
         * @return true if it is possible
         * @throw ManagementErrors::ConfigurationErrorEx
         * @throw ManagementErrors::SubscanErrorEx
         */
        boolean checkFocusScan(
                in ACS::Time starting_time, 
                in double range, 
                in ACS::Time total_time
        ) raises (ManagementErrors::ConfigurationErrorEx, MinorServoErrors::ScanErrorEx);
 

=======
                in MinorServoScan scan,
                in Antenna::TRunTimeParameters antennaInfo
        ) raises (MinorServoErrors::MinorServoErrorsEx,
                  ComponentErrors::ComponentErrorsEx);
>>>>>>> 5601900b

		/**
		 * Closes the current scan and force the minor servo system to its normal behaviour
		 * @param timeToStop stores the expected epoch in which the scan will be stopped (closed). It could be zero meaning the
		 *         scan will be closed immediately
		 * @throw ComponentErrors::ComponentErrorsEx
		 * @throw ReceiversErrors::ReceiversErrorsEx
		*/
        void closeScan(out ACS::Time timeToStop) 
        raises (MinorServoErrors::MinorServoErrorsEx, 
                ComponentErrors::ComponentErrorsEx);
    
        /** 
         * Check if it is possible to execute a scan along a given axis
         *
         * @param starting_time the time the scan will start or 0 if the scan is required to start immediately
         * @param scan structure containing the description of the scan to be executed
         * @param antennaInfo auxiliary information from the antenna
         * @param runTime auxiliary information computed at run time by the subsystem
         */
        boolean checkScan(
<<<<<<< HEAD
                in ACS::Time starting_time, 
                in double range, 
                in ACS::Time total_time, 
                in string axis_code
        ) raises (ManagementErrors::ConfigurationErrorEx, MinorServoErrors::ScanErrorEx);

=======
                in ACS::Time starting_time,
                in MinorServoScan scan,
				in Antenna::TRunTimeParameters antennaInfo,
				out TRunTimeParameters runtime
        ) raises (MinorServoErrors::MinorServoErrorsEx,
                  ComponentErrors::ComponentErrorsEx);
>>>>>>> 5601900b

        /** 
         * Clear the user offset of a servo (or all servos)
         *
         * @param servo a string:
         *     * the servo name 
         *     * "ALL" to clear the user offset of all servos
         */
        void clearUserOffset(
                in string servo
        ) raises (MinorServoErrors::MinorServoErrorsEx,
                  ComponentErrors::ComponentErrorsEx);
 
        /** 
         * Set the user offset of the servo
         *
         * @param axis_code the axis code (SRP_TZ, GFR_RZ, ecc.)
         * @param double offset 
         * @throw ManagementError::ConfigurationErrorEx
         * @throw MinorServoErrors::OperationNotPermittedEx
         */
        void setUserOffset(
                in string axis_code,
                in double offset
        ) raises (MinorServoErrors::MinorServoErrorsEx,
                  ComponentErrors::ComponentErrorsEx);

        /** Return the user offset of the system, by following the order axes of getAxesInfo()
         *
         * @return offset the user offset of the system
         */
         ACS::doubleSeq getUserOffset() 
         raises (MinorServoErrors::MinorServoErrorsEx,
                 ComponentErrors::ComponentErrorsEx);
 
        /** 
         * Clear the system offset of a servo (or all servos)
         *
         * @param servo a string:
         *     * the servo name 
         *     * "ALL" to clear the system offset of all servos
         * @throw MinorServoErrors::OperationNotPermittedEx
         */
        void clearSystemOffset(in string servo) 
        raises (MinorServoErrors::MinorServoErrorsEx,
                ComponentErrors::ComponentErrorsEx);
 
        /** 
         * Set the system offset of the servo
         *
         * @param axis_code the axis code (SRP_TZ, GFR_RZ, ecc.)
         * @param double offset 
         */
        void setSystemOffset(
                in string axis_code,
                in double offset
        ) raises (MinorServoErrors::MinorServoErrorsEx,
                  ComponentErrors::ComponentErrorsEx);

        /** Return the system offset, by following the order axes of getAxesInfo()
         *
         * @return offset the system offset
         */
         ACS::doubleSeq getSystemOffset() 
         raises (MinorServoErrors::MinorServoErrorsEx,
                 ComponentErrors::ComponentErrorsEx);
 
        /** Return the active axes names and related units
         *
         * @param axes a sequence of active axes. For instance, for the KKG configuration: 
         * ("SRP_XT", "SRP_YT", "SRP_ZT", "SRP_XR", "SRP_YR", "SRP_ZR", "GFR_ZR")
         * For the CCB configuration: 
         * ("SRP_XT", "SRP_YT", "SRP_ZT", "SRP_XR", "SRP_YR", "SRP_ZR", "M3R_ZR")
         * For Medicina Secondary Focus:
         * ("X", "Y", "Z", "THETA_X", "THETA_Y")
         * For Medicina Primary Focus
         * ("YP", "ZP")
         * @param units a sequence of strings, each one is the unit of the corresponding axis.
         * For instance: ("mm", "mm", "mm", "degree", "degree", "degree", "mm")
         * @throw MinorServoErrors::ConfigurationErrorEx
         */
        void getAxesInfo(
            out ACS::stringSeq axes, 
            out ACS::stringSeq units
        ) raises (MinorServoErrors::MinorServoErrorsEx, 
                  ComponentErrors::ComponentErrorsEx);

		/** Return the code of the axis involved in the scan */
	    string getScanAxis();
 
        /** Return the positions of the active axes
         *  
         * @param time the time related to the position we want to retrieve
         * @return a sequence of positions, in the same order of the axes parameter of getAxesInfo()
         * @throw MinorServoErrors::ConfigurationErrorEx if the system is not configured
         */
        ACS::doubleSeq getAxesPosition(in ACS::Time time) 
        raises (MinorServoErrors::MinorServoErrorsEx, 
                ComponentErrors::ComponentErrorsEx);
            
    };
};

#endif<|MERGE_RESOLUTION|>--- conflicted
+++ resolved
@@ -131,26 +131,6 @@
         raises (MinorServoErrors::MinorServoErrorsEx,
                 ComponentErrors::ComponentErrorsEx);
 
-<<<<<<< HEAD
-        
-        /** 
-         * Start the scan of the Z axis of the MinorServo active in the primary focus.
-         *
-         * @param starting_time the time the scan will start
-         * @param range the total axis movement, in mm
-         * @param total_time the duration of the scan (1 second is 10**7)
-         *
-         * @throw ManagementErrors::ConfigurationErrorEx
-         * @throw ManagementErrors::SubscanErrorEx
-         */
-        void startFocusScan(
-                inout ACS::Time starting_time, 
-                in double range, 
-                in ACS::Time total_time
-        ) raises (ManagementErrors::ConfigurationErrorEx, MinorServoErrors::ScanErrorEx);
- 
-=======
->>>>>>> 5601900b
 
         /** 
          * Start the scan of one axis of the MinorServo target.
@@ -162,47 +142,19 @@
          */
         void startScan(
                 inout ACS::Time starting_time, 
-<<<<<<< HEAD
-                in double range, 
-                in ACS::Time total_time, 
-                in string axis_code
-        ) raises (ManagementErrors::ConfigurationErrorEx, MinorServoErrors::ScanErrorEx);
-
-
-        void stopScan() raises (MinorServoErrors::ScanErrorEx);
-  
-        /** 
-         * Check if it is possible to scan the Z axis of the MinorServo active in the primary focus.
-         *
-         * @param starting_time the time the scan will start
-         * @param range the total axis movement in mm (centered in the actual position)
-         * @param total_time the duration of the scan (1 second is 10**7)
-         *
-         * @return true if it is possible
-         * @throw ManagementErrors::ConfigurationErrorEx
-         * @throw ManagementErrors::SubscanErrorEx
-         */
-        boolean checkFocusScan(
-                in ACS::Time starting_time, 
-                in double range, 
-                in ACS::Time total_time
-        ) raises (ManagementErrors::ConfigurationErrorEx, MinorServoErrors::ScanErrorEx);
- 
-
-=======
                 in MinorServoScan scan,
                 in Antenna::TRunTimeParameters antennaInfo
         ) raises (MinorServoErrors::MinorServoErrorsEx,
                   ComponentErrors::ComponentErrorsEx);
->>>>>>> 5601900b
-
-		/**
-		 * Closes the current scan and force the minor servo system to its normal behaviour
-		 * @param timeToStop stores the expected epoch in which the scan will be stopped (closed). It could be zero meaning the
-		 *         scan will be closed immediately
-		 * @throw ComponentErrors::ComponentErrorsEx
-		 * @throw ReceiversErrors::ReceiversErrorsEx
-		*/
+
+
+	/**
+	 * Closes the current scan and force the minor servo system to its normal behaviour
+	 * @param timeToStop stores the expected epoch in which the scan will be stopped (closed). It could be zero meaning the
+	 *         scan will be closed immediately
+	 * @throw ComponentErrors::ComponentErrorsEx
+	 * @throw ReceiversErrors::ReceiversErrorsEx
+	*/
         void closeScan(out ACS::Time timeToStop) 
         raises (MinorServoErrors::MinorServoErrorsEx, 
                 ComponentErrors::ComponentErrorsEx);
@@ -216,21 +168,12 @@
          * @param runTime auxiliary information computed at run time by the subsystem
          */
         boolean checkScan(
-<<<<<<< HEAD
-                in ACS::Time starting_time, 
-                in double range, 
-                in ACS::Time total_time, 
-                in string axis_code
-        ) raises (ManagementErrors::ConfigurationErrorEx, MinorServoErrors::ScanErrorEx);
-
-=======
                 in ACS::Time starting_time,
                 in MinorServoScan scan,
-				in Antenna::TRunTimeParameters antennaInfo,
-				out TRunTimeParameters runtime
-        ) raises (MinorServoErrors::MinorServoErrorsEx,
-                  ComponentErrors::ComponentErrorsEx);
->>>>>>> 5601900b
+		in Antenna::TRunTimeParameters antennaInfo,
+		out TRunTimeParameters runtime
+        ) raises (MinorServoErrors::MinorServoErrorsEx,
+                  ComponentErrors::ComponentErrorsEx);
 
         /** 
          * Clear the user offset of a servo (or all servos)
